--- conflicted
+++ resolved
@@ -1,10 +1,6 @@
 from distutils.core import setup
 
-<<<<<<< HEAD
-packages_yambopy = ['yambopy','qepy']
-=======
 packages_yambopy = ['yambopy','qepy','schedulerpy','yamboparser']
->>>>>>> 93026d9f
 
 if __name__ == '__main__':
     setup(name='yambopy',
