--- conflicted
+++ resolved
@@ -77,13 +77,8 @@
     qe = get_inputfile()
     qe.control['calculation'] = "'nscf'"
     qe.electrons['diago_full_acc'] = ".true."
-<<<<<<< HEAD
     qe.electrons['conv_thr'] = 1e-8
-    qe.system['nbnd'] = 50
-=======
-    qe.electrons['conv_thr'] = 1e-6
     qe.system['nbnd'] = 60
->>>>>>> 7ae4883a
     qe.system['force_symmorphic'] = ".true."
     qe.kpoints = kpoints
     qe.write('%s/%s.nscf'%(folder,prefix))
