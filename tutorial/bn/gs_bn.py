--- conflicted
+++ resolved
@@ -124,14 +124,13 @@
     e = PwXML(prefix,path=pathin)
     pos = e.get_scaled_positions()
 
-<<<<<<< HEAD
     q = PwIn('%s/%s.scf'%(pathin,prefix))
     print("old celldm(1)", q.system['celldm(1)'])
     q.system['celldm(1)'] = e.cell[0][0]
     print("new celldm(1)", q.system['celldm(1)'])
     q.atoms = list(zip([a[0] for a in q.atoms],pos))
     q.write('%s/%s.scf'%(pathout,prefix))
-=======
+
     #open relaxed cell
     qin  = PwIn('%s/%s.scf'%(pathin,prefix))
 
@@ -146,7 +145,6 @@
     
     #write scf
     qout.write('%s/%s.scf'%(pathout,prefix))
->>>>>>> c7ec241e
 
 def run_plot():
     print("running plotting:")
