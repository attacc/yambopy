--- conflicted
+++ resolved
@@ -70,15 +70,7 @@
 
 if args.collisions:
   print 'Collisions'  
-<<<<<<< HEAD
-<<<<<<< HEAD
-  run = YamboIn('%s -r -e -v cohsex'%yambo_rt,folder=folder)
-=======
   run = YamboIn('%s -r -e -v hsex'%yambo_rt,folder=folder)
->>>>>>> henriquemiranda/master
-=======
-  run = YamboIn('%s -r -e -v hsex'%yambo_rt,folder=folder)
->>>>>>> d322a74c
 elif args.tdsex:
   print 'Time-dependent Screened-Exchange'  
   run = YamboIn('%s -q p'%yambo_rt,folder=folder)
@@ -100,21 +92,9 @@
 # Collision variables
 if args.collisions:
   run['FFTGvecs']  = [5,'Ha']
-<<<<<<< HEAD
-<<<<<<< HEAD
-  run['HARRLvcs']  = [5,'Ha'] # New Variable, ask DS
-  run['EXXRLvcs']  = [100,'mHa']  # Why must EXXRLvcs <= NGsBlkXs
-  run['NGsBlkXs']  = [ 100,'mHa']
-=======
   run['HARRLvcs']  = [5,'Ha']     # Equivalent to BSENGexx in the BSE run-level
   run['EXXRLvcs']  = [100,'mHa']  # Equivalent to BSENGBlk in the BSE run-level
   run['NGsBlkXs']  = [100,'mHa']
->>>>>>> henriquemiranda/master
-=======
-  run['HARRLvcs']  = [5,'Ha']     # Equivalent to BSENGexx in the BSE run-level
-  run['EXXRLvcs']  = [100,'mHa']  # Equivalent to BSENGBlk in the BSE run-level
-  run['NGsBlkXs']  = [100,'mHa']
->>>>>>> d322a74c
   run['BndsRnXs' ] = [1,30]
   run['COLLBands'] = [2,7]     # Bug in the Initizalization. Tell DS
   run.write('%s/03_COLLISION'%folder)
