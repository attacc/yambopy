--- conflicted
+++ resolved
@@ -125,22 +125,12 @@
     # Unit of the variable :
     unit = invars[keys[0]]['variables'][var][1]
 
-<<<<<<< HEAD
     # The following variables are used to make the script compatible with both short and extended output
     #kpindex = tags[keys[0]].tolist().index('K-point')
     kpindex = tags[keys[0]].tolist().index('Kpoint_index') # netcdf from json
     bdindex = tags[keys[0]].tolist().index('Band')
     e0index = tags[keys[0]].tolist().index('Eo')
     gwindex = tags[keys[0]].tolist().index('E-Eo')
-=======
-    # The following variables are used to make the script 
-    # compatible with both short and extended output
-    kpindex = tags[keys[0]].tolist().index('K-point')
-    bdindex = tags[keys[0]].tolist().index('Band')
-    e0index = tags[keys[0]].tolist().index('Eo')
-    gwindex = tags[keys[0]].tolist().index('E-Eo')
-
->>>>>>> a86fc31e
     array = np.zeros((len(keys),2))
 
     for i,key in enumerate(keys):
@@ -158,12 +148,6 @@
         valence=[]
         conduction=[]
         for j in range(len(outvars[key]+1)):
-<<<<<<< HEAD
-            if outvars[key][j][kpindex]==kpointc and outvars[key][j][bdindex]==bandc:
-               conduction=outvars[key][j]
-            elif outvars[key][j][kpindex]==kpointv and outvars[key][j][bdindex]==bandv:
-                    valence = outvars[key][j]
-=======
             this_state = outvars[key][j]
             current_kpoint = this_state[kpindex]
             current_band   = this_state[bdindex]
@@ -171,7 +155,6 @@
                 conduction = this_state
             elif current_kpoint == kpointv and current_band == bandv:
                 valence = this_state
->>>>>>> a86fc31e
         # Then the gap can be calculated
         array[i][1] = conduction[e0index]+conduction[gwindex]-(valence[e0index]+valence[gwindex])
 
