#
# Copyright (C) 2017 Henrique Pereira Coutada Miranda
# All rights reserved.
#
# This file is part of yambopy
#
#
import os
import re
from copy import *
from netCDF4 import Dataset
<<<<<<< HEAD
from yamboparser import *
=======
from yambopy import *
from yambopy.plot import *
>>>>>>> a86fc31e

class YamboOut():
    """ 
    Class to read yambo output files and pack them in a .json file

    **Arguments:**

    ``folder``:      The relative path of the folder where yambo dumped its input files

    ``save_folder``: The path were the SAVE folder is localized 

    """
    _lock = "lock" #name of the lockfile

    def __init__(self,folder,save_folder='.'):

        self.folder = folder

        #check if the save folder is in save_folder if not try folder
        if not os.path.isdir(save_folder+'/SAVE'):
            self.save_folder = folder
        else:
            self.save_folder = save_folder

        #get the output dir
        if os.path.isdir(folder):
            outdir = os.listdir(folder)
        else:
            raise ValueError( "Invalid folder: %s"%folder )
        if os.path.isdir(folder+"/LOG"):
            logdir = os.listdir(folder+"/LOG")
        else:
            logdir = outdir
        tags = ['refl','eel','eps','qp','sf','carriers','polarization','external']
        # Problem in the name of variable inside the file external_field
        #self.output = ["%s"%f for f in outdir if f[:2] == 'o-' and any([tag in f for tag in tags]) and 'xsf' not in f]
        #Line 49: Why the xsf condition? This makes the subroutine to fail
        self.output = ["%s"%f for f in outdir if f[:2] == 'o-' and any([tag in f for tag in tags])]
        self.run    = ["%s"%f for f in outdir if f[:2] == 'r-']
        self.logs   = ["/LOG/%s"%f for f in logdir]

        # get data from netcdf file ndb.QP (not useful so far)
        netcdf_tags = ['QP']

        #get data from output file
        self.get_runtime()
        self.get_outputfile()
        self.get_inputfile()
        self.get_cell()

        self.netdata = {}  # read netcdf file from YamboFile
        self.nettags = {}
        self.netval  = {}

        # get output name, open netcdf file (only if QP file exists)
        if os.path.exists('%s/ndb.QP' % folder):
          nameout = self.output[0][2:-3]
          self.netdata[nameout] = YamboFile('ndb.QP',folder=folder) 
          self.nettags[nameout] = self.netdata[nameout].data.keys()
          self.netval[nameout]  = self.netdata[nameout].data.values()
          self.set_data_netcdf(nameout)

        # Search of the ndb.QP files. I give the directory of calculations, not the jobname
#        for f in outdir:
#            if os.path.isdir('%s/%s'%(folder,f)) and not 'SAVE' in f:
#                self.netdata[f] = YamboFile('ndb.QP',folder='%s/%s'%(folder,f)) 
#                self.nettags[f] = self.netdata[f].data.keys()
#                self.netval[f]  = self.netdata[f].data.values()
        #fix data from netcdf in suitable format (remove complex type, etc.) 

        # Read data from netcdf file

    def get_cell(self):
        """ 
        Get information about the unit cell (lattice vectors, atom types, positions,
        kpoints and symmetry operations) from the SAVE folder.
        """
        path = self.save_folder+'/SAVE/ns.db1'
        if os.path.isfile(path):
            #read database
            self.nc_db         = Dataset(path)
            self.lat           = self.nc_db.variables['LATTICE_VECTORS'][:].T
            self.alat          = self.nc_db.variables['LATTICE_PARAMETER'][:].T
            self.sym_car       = self.nc_db.variables['SYMMETRY'][:]
            self.kpts_iku      = self.nc_db.variables['K-POINTS'][:].T
            self.apos          = self.nc_db.variables['ATOM_POS'][:,0,:]
            self.atomic_number = self.nc_db.variables['atomic_numbers'][:].T

        else:
            raise ValueError('Could not find ns.db1 in %s from YamboOut'%path)

    def get_outputfile(self):
        """ 
        Get the data from the o-* files
        """
        #open all the o-* files
        files = [open("%s/%s"%(self.folder,f)) for f in self.output]
        self.data = {}
        self.tags = {}
        print self.output,files
        for filename,f in zip(self.output,files):
            #get the string with the file data
            try:
                string = f.read()
                # Check this regexp
                tags = [tag.strip() for tag in re.findall('#\n#\s+((?:(?:[`0-9a-zA-Z\-\/\|\\(\)\_[\]]+)\s+)+)#\n\s',string)[0].split()]
                f.seek(0)
                self.data[filename] = np.loadtxt(f)
                self.tags[filename] = tags
            except:
                raise ValueError('Error reading file %s'%"%s/%s"%(self.folder,filename))
        #close all the files
        for f in files: f.close()
        return self.data

    def set_data_netcdf(self,nameout):

        self.dictag = {}
        self.dicnet = {}
        self.newtag = []

        val_aux = []

        for word in self.netdata[nameout].data.keys():
            if word == 'Eo':
              self.newtag.append(word)
              val_aux.append( self.netdata[nameout].data[word].real.tolist() ) 
            elif word == 'E':
              self.newtag.append(word)
              val_aux.append( self.netdata[nameout].data[word].real.tolist() ) 
              self.newtag.append('Width[eV]')
              val_aux.append( self.netdata[nameout].data[word].imag.tolist() ) 
            elif word == 'qp_table':
              pass
            elif word == 'E-Eo':
              self.newtag.append(word)
              val_aux.append( self.netdata[nameout].data[word].real.tolist() )
            elif word == 'Band':
              self.newtag.append(word)
              val_aux.append( self.netdata[nameout].data[word].tolist())
            elif word == 'Kpoint_index':
              self.newtag.append(word)
              val_aux.append( self.netdata[nameout].data[word].tolist())
            elif word == 'Kpoint':
              pass
            elif word == 'Z':
              self.newtag.append('Z(Re)')
              val_aux.append( self.netdata[nameout].data[word].real.tolist() )
              self.newtag.append('Z(Im)')
              val_aux.append( self.netdata[nameout].data[word].imag.tolist() )

        # Order elements in a list of variables for each QP states (probably there is a better way)

        n_var = len(val_aux)
        n_qp  = len(val_aux[0])
        aux2 = []
        for i in range(n_qp):
          aux = []
          for j in range(n_var):
            aux.append( val_aux[j][i]  )
          aux2.append(aux)

        # Create a dictionary for tags and another for data

        self.dictag[nameout] = self.newtag
        self.dicnet[nameout] = aux2 

    def get_inputfile(self):
        """
        Get the input file from the o-* file
        """
        files = [open("%s/%s"%(self.folder,f),'r') for f in self.output]

        self.inputfile = {}
    
        for filename,f in zip(self.output,files):

            #read this inputfile
            inputfile = []
            for line in f:
                if 'Input file :' in line:
                    for line in f:
                        # Note this: to read the input file we just ignore the first 4 characters
                        # of the section after the tag 'Input file:'
                        inputfile.append( line[4:] )
            
            #use YamboIn to read the input file to a list
            yi = YamboIn(filename=None)
            self.inputfile[filename] = yi.read_string( ''.join(inputfile) )

        #close all the files
        for f in files: f.close()

    def get_runtime(self):
        """
        Get the runtime from the r-* file
        """
        filenames = sorted(["%s/%s"%(self.folder,f) for f in self.run])
        files = [open(filename) for filename in filenames]

        #empty timing
        timing = dict()

        #iterate over all the files
        for f,filename in zip(files,self.run):
            #dictionary for each filename
            this_timing = timing[filename] = dict()
            
            category = "UNKNOWN"
            for line in files[-1]:
                if 'Timing' in line:
                    this_timing[category] = line.split()[-1].split('/')
                if re.search('(\[[0-9.]+\].[A-Z])', line):
                    category = line.strip()

        #close attl the files
        for f in files: f.close()
        self.runtime = timing
        return timing

    def get_data(self,tags):
        """
        Search for a tag in the output files and obtain the data
        """
        data = {}
<<<<<<< HEAD
        for key in self.data.keys():
=======
        for key in list(self.data.keys()):
            print(key)
>>>>>>> a86fc31e
            if all(tag in key for tag in tags):
                data[key] = dict(list(zip(self.tags[key],np.array(self.data[key]).T)))
        return data

    def plot(self,tag,cols=(2,),xlabel=None):
        """
        Search in the output files a certain tag and plot it
        """
        for key in list(self.data.keys()):
            if tag in key:
                data = self.data[key]
        for col in cols:
            plt.plot(data[:,0],data[:,col-1],label='col %d'%col)
        plt.title(tag)
        if xlabel: plt.xlabel(xlabel)
        plt.legend()
        plt.show()

    def print_runtime(self):
        """
        Print the runtime in a string
        """
        timing = self.get_runtime()
        for t in list(timing.items()):
            print(t[0], '\n', t[1], '\n')

    def pack(self,filename=None):
        """
        Pack up all the data in the structure in a json file
        """
        #if no filename is specified we use the same name as the folder
        if not filename: filename = self.folder
<<<<<<< HEAD
        jsondata = {"data"     : dict(zip(self.data.keys(),[d.tolist() for d in self.data.values()])),
=======

        jsondata = {"data"     : dict(list(zip(list(self.data.keys()),[d.tolist() for d in list(self.data.values())]))),
>>>>>>> a86fc31e
                    "tags"     : self.tags,
                    "runtime"  : self.runtime,
                    "inputfile": self.inputfile,
                    "lattice"  : self.lat,
                    "alat"     : self.alat,
                    "kpts_iku" : self.kpts_iku,
                    "sym_car"  : self.sym_car,
                    "atompos"  : self.apos,
                    "atomtype" : self.atomic_number}
        print (filename)
        filename = '%s.json'%filename
        JsonDumper(jsondata,filename)

    def pack_from_netcdf(self,filename=None):
        """
        Pack up all the data in the structure in a json file
        """
        #if no filename is specified we use the same name as the folder
        if not filename: filename = self.folder
        jsondata = {"data"     : dict(zip(self.dicnet.keys(),self.dicnet.values())),
                    "tags"     : self.dictag,
                    "runtime"  : self.runtime,
                    "inputfile": self.inputfile,
                    "lattice"  : self.lat,
                    "alat"     : self.alat,
                    "kpts_iku" : self.kpts_iku,
                    "sym_car"  : self.sym_car,
                    "atompos"  : self.apos,
                    "atomtype" : self.atomic_number}
        filename = '%s.json'%filename
        JsonDumper(jsondata,filename)

    def __str__(self):
        s = ""
        s+= "\nlogs:\n"
        s+= ("%s\n"*len(self.logs))%tuple(self.logs)
        s+= "\nrun:\n"
        s+= ("%s\n"*len(self.run)%tuple(self.run))
        s+= "\noutput:\n"
        s+= ("%s\n"*len(self.output)%tuple(self.output))
        s+= "\nlattice:\n"
        s+= "\n".join([("%12.8lf "*3)%tuple(vec) for vec in self.lat])+"\n"
        s+= "\natom positions:\n"
        s+= "\n".join(["%3d "%self.atomic_number[n]+("%12.8lf "*3)%tuple(vec) for n,vec in enumerate(self.apos)])+"\n"
        return s
<|MERGE_RESOLUTION|>--- conflicted
+++ resolved
@@ -9,12 +9,9 @@
 import re
 from copy import *
 from netCDF4 import Dataset
-<<<<<<< HEAD
 from yamboparser import *
-=======
 from yambopy import *
 from yambopy.plot import *
->>>>>>> a86fc31e
 
 class YamboOut():
     """ 
@@ -240,12 +237,7 @@
         Search for a tag in the output files and obtain the data
         """
         data = {}
-<<<<<<< HEAD
         for key in self.data.keys():
-=======
-        for key in list(self.data.keys()):
-            print(key)
->>>>>>> a86fc31e
             if all(tag in key for tag in tags):
                 data[key] = dict(list(zip(self.tags[key],np.array(self.data[key]).T)))
         return data
@@ -278,12 +270,7 @@
         """
         #if no filename is specified we use the same name as the folder
         if not filename: filename = self.folder
-<<<<<<< HEAD
         jsondata = {"data"     : dict(zip(self.data.keys(),[d.tolist() for d in self.data.values()])),
-=======
-
-        jsondata = {"data"     : dict(list(zip(list(self.data.keys()),[d.tolist() for d in list(self.data.values())]))),
->>>>>>> a86fc31e
                     "tags"     : self.tags,
                     "runtime"  : self.runtime,
                     "inputfile": self.inputfile,
