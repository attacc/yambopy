# Copyright (C) 2018 Henrique Pereira Coutada Miranda
# All rights reserved.
#
# This file is part of yambopy
#

"""
This file contains examples of structures
"""

__all__ = [
    "BN",
    "MoS2",
    "Si"
]

#BN
a = 4.7
c = 12
<<<<<<< HEAD
lattice = dict(ibrav=4,celldm1=a,celldm3=c/a)
=======
lattice = dict(ibrav=4,celldm1=4.7,celldm3=c/a)
>>>>>>> cf460200
atypes = dict(B=[10.811, "B.pbe-mt_fhi.UPF"],
              N=[14.0067,"N.pbe-mt_fhi.UPF"])

atoms = [['N',[ 0.0, 0.0,0.5]],
         ['B',[1./3,2./3,0.5]]]
BN = dict(lattice=lattice,atypes=atypes,atoms=atoms)

#MoS2
a = 5.838
c = 18
lattice = dict(ibrav=4,celldm1=5.838,celldm3=c/a) 
atypes = dict(Mo=[95.94, "Mo.pz-mt_fhi.UPF"],
              S =[32.065, "S.pz-mt_fhi.UPF"]) 
atoms = [['Mo',[2./3,1./3,          0.0]],
         [ 'S',[1./3,2./3, 2.92781466/c]],
         [ 'S',[1./3,2./3,-2.92781466/c]]]
MoS2 = dict(lattice=lattice,atypes=atypes,atoms=atoms)

#Si
lattice = dict(ibrav=2,celldm1=10.3)
atypes = dict(Si=[28.086,"Si.pbe-mt_fhi.UPF"])
atoms = [['Si',[0.125,0.125,0.125]],
         ['Si',[-.125,-.125,-.125]]]
Si = dict(lattice=lattice,atypes=atypes,atoms=atoms)
<|MERGE_RESOLUTION|>--- conflicted
+++ resolved
@@ -17,11 +17,7 @@
 #BN
 a = 4.7
 c = 12
-<<<<<<< HEAD
-lattice = dict(ibrav=4,celldm1=a,celldm3=c/a)
-=======
 lattice = dict(ibrav=4,celldm1=4.7,celldm3=c/a)
->>>>>>> cf460200
 atypes = dict(B=[10.811, "B.pbe-mt_fhi.UPF"],
               N=[14.0067,"N.pbe-mt_fhi.UPF"])
 
