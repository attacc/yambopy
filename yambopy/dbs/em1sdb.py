--- conflicted
+++ resolved
@@ -56,15 +56,6 @@
         self.eh = eh
 
         #read gvectors
-<<<<<<< HEAD
-        gvectors = np.rint(database['X_RL_vecs'][:].T)
-        self.gvectors = np.array([old_div(g,self.alat)  for g in gvectors])
-        self.ngvectors = len(self.gvectors)
-        
-        #read q-points
-        qpoints = database['HEAD_QPT'][:].T
-        self.qpoints = np.array([old_div(q,self.alat)  for q in qpoints])
-=======
         gvectors = np.rint(database.variables['X_RL_vecs'][:].T)
         self.gvectors = np.array([g/self.alat  for g in gvectors])
         self.ngvectors = len(self.gvectors)
@@ -72,7 +63,6 @@
         #read q-points
         qpoints = database.variables['HEAD_QPT'][:].T
         self.qpoints = np.array([q/self.alat  for q in qpoints])
->>>>>>> 68596cde
         self.nqpoints = len(self.qpoints)
         
         #are we usign coulomb cutoff?
