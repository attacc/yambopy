--- conflicted
+++ resolved
@@ -56,16 +56,10 @@
 
         qps  = self.qps
         kpts = self.kpoints
-<<<<<<< HEAD
-
-        #start arrays
-        eigenvalues_lda = np.zeros([nkpts,nbands])
-=======
         nbands = int(np.max(qps['Band'][:]))
 
         #start arrays
         eigenvalues_dft = np.zeros([nkpts,nbands])
->>>>>>> 94aac06c
         eigenvalues_qp  = np.zeros([nkpts,nbands])
         lifetimes       = np.zeros([nkpts,nbands])
         for iqp in xrange(nqps):
